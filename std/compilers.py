--- conflicted
+++ resolved
@@ -8,10 +8,7 @@
 import subprocess
 import time
 
-<<<<<<< HEAD
 import monitor
-=======
->>>>>>> 2d120cc7
 from jutge import util
 
 import monitor
